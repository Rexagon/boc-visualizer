--- conflicted
+++ resolved
@@ -10,9 +10,7 @@
     "preview": "vite preview"
   },
   "dependencies": {
-    "@broxus/await-semaphore": "^0.1.5",
     "@soerenmartius/vue3-clipboard": "^0.1.2",
-    "classnames": "^2.3.1",
     "decimal.js": "^10.3.1",
     "everscale-inpage-provider": "^0.3.28",
     "vue": "^3.2.37",
@@ -22,20 +20,14 @@
     "@creativebulma/bulma-divider": "^1.1.0",
     "@fortawesome/fontawesome-free": "^6.1.1",
     "@types/node": "^18.0.5",
-    "@vitejs/plugin-vue": "^3.0.0",
+    "@vitejs/plugin-vue": "^3.0.1",
     "bulma": "^0.9.4",
     "prettier": "^2.7.1",
     "sass": "^1.53.0",
-    "tspeg": "^3.2.1",
     "typescript": "^4.7.4",
     "vite": "^3.0.0",
-<<<<<<< HEAD
-    "vite-plugin-checker": "^0.4.8",
-    "vite-plugin-wasm-pack": "^0.1.12"
-=======
     "vite-plugin-checker": "^0.4.9",
     "vite-plugin-wasm-pack": "^0.1.12",
     "vue-tsc": "^0.38.8"
->>>>>>> aa91c780
   }
 }